--- conflicted
+++ resolved
@@ -2,9 +2,5 @@
 from .crisp_partition import *
 from .overlapping_partition import *
 from .attribute_clustering import *
-<<<<<<< HEAD
-from .bipartite_clustering import *
-=======
 from .biparitte_clustering import *
-from .temporal_partition import *
->>>>>>> 21d12f33
+from .temporal_partition import *